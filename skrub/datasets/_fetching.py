"""
Fetching functions to retrieve example datasets, using fetch_openml.

Public API functions should return either a DatasetInfoOnly or a DatasetAll.
"""

from ._utils import _load_dataset_files, load_simple_dataset

# Ignore lines too long, first docstring lines can't be cut
# flake8: noqa: E501


def fetch_employee_salaries(data_home=None):
    """Fetches the employee salaries dataset (regression), available at \
        https://openml.org/d/42125

    Description of the dataset:
        Annual salary information including gross pay and overtime pay for all
        active, permanent employees of Montgomery County, MD paid in calendar
        year 2016. This information will be published annually each year.

    Parameters
    ----------
    TODO

    Returns
    -------
    TODO
    """
    return load_simple_dataset("employee_salaries", data_home)


def fetch_medical_charge(data_home=None):
    """Fetches the medical charge dataset (regression), available at https://openml.org/d/42720

    Description of the dataset:
        The Inpatient Utilization and Payment Public Use File (Inpatient PUF)
        provides information on inpatient discharges for Medicare
        fee-for-service beneficiaries. The Inpatient PUF includes information
        on utilization, payment (total payment and Medicare payment), and
        hospital-specific charges for the more than 3,000 U.S. hospitals that
        receive Medicare Inpatient Prospective Payment System (IPPS) payments.
        The PUF is organized by hospital and Medicare Severity Diagnosis
        Related Group (MS-DRG) and covers Fiscal Year (FY) 2011 through FY 2016.

    Returns
    -------
    TODO
    """
    return load_simple_dataset("medical_charge", data_home)


def fetch_midwest_survey(data_home=None):
    """Fetches the midwest survey dataset (classification), available at https://openml.org/d/42805

    Description of the dataset:
        Survey to know if people self-identify as Midwesterners.

    Returns
    -------
    TODO
    """
    return load_simple_dataset("midwest_survey", data_home)


def fetch_open_payments(data_home=None):
    """Fetches the open payments dataset (classification), available at https://openml.org/d/42738

    Description of the dataset:
        Payments given by healthcare manufacturing companies to medical doctors
        or hospitals.

    Returns
    -------
    TODO
    """
    return load_simple_dataset("open_payments", data_home)


def fetch_traffic_violations(data_home=None):
    """Fetches the traffic violations dataset (classification), available at https://openml.org/d/42132

    Description of the dataset:
        This dataset contains traffic violation information from all electronic
        traffic violations issued in the Montgomery County, MD. Any information
        that can be used to uniquely identify the vehicle, the vehicle owner or
        the officer issuing the violation will not be published.

    Returns
    -------
    TODO
    """
    return load_simple_dataset("traffic_violations", data_home)


def fetch_drug_directory(data_home=None):
    """Fetches the drug directory dataset (classification), available at https://openml.org/d/43044

    Description of the dataset:
        Product listing data submitted to the U.S. FDA for all unfinished,
        unapproved drugs.

    Returns
    -------
    TODO
    """
    return load_simple_dataset("drug_directory", data_home)


def fetch_credit_fraud(data_home=None):
    """Fetch the credit fraud dataset from figshare.

    This is an imbalanced binary classification use-case. This dataset consists in
    two tables:

    - baskets, containing the binary fraud target label
    - products

    Baskets contain at least one product each, so aggregation then joining operations
    are required to build a design matrix.

    More details on \
        `Figshare <https://figshare.com/articles/dataset/bnp_fraud_parquet/26892673>`_

    Parameters
    ----------
    load_dataframe : bool, default=True
        Whether or not to load the dataset in memory after download.

    data_directory : str, default=None
        The directory to which the dataset will be written during the download.
        If None, the directory is set to ~/skrub_data.

    Returns
    -------
    bunch : sklearn.utils.Bunch
        A dictionnary-like object, whose fields are:
        - product : pd.DataFrame
        - baskets : pd.DataFrame
        - source_product : str
        - source_baskets : str
        - path_product : str
        - path_baskets : str
    """
    return _load_dataset_files("credit_fraud", data_home)


def fetch_toxicity(data_home=None):
    """Fetch the toxicity dataset from figshare.

    This is a balanced binary classification use-case, where the single table
    consists in only two columns:
    - `text`: the text of the comment
    - `is_toxic`: whether or not the comment is toxic

    Parameters
    ----------
    load_dataframe : bool, default=True
        Whether or not to load the dataset in memory after download.

    data_directory : str, default=None
        The directory to which the dataset will be written during the download.
        If None, the directory is set to ~/skrub_data.

    Returns
    -------
    dataset : DatasetAll
        A dataclass object whose fields are:
        - name: str
        - description: str
        - source: str
        - target: str
        - X: pd.DataFrame
        - y: pd.Series
        - path: Path
    """
    return load_simple_dataset("toxicity", data_home)


def fetch_videogame_sales(data_home=None):
    return load_simple_dataset("videogame_sales", data_home)


def fetch_bike_sharing(data_home=None):
    return load_simple_dataset("bike_sharing", data_home)


def fetch_movielens(data_home=None):
    return _load_dataset_files("movielens", data_home)


def fetch_flight_delays(data_home=None):
    return _load_dataset_files("flight_delays", data_home)


def fetch_country_happiness(data_home=None):
<<<<<<< HEAD
    return _load_dataset_files("country_happiness", data_home)


def fetch_bike_sharing(data_home=None):
    return load_simple_dataset("bike_sharing", data_home)


def fetch_videogame_sales(data_home=None):
    return load_simple_dataset("videogame_sales", data_home)
=======
    return _load_dataset_files("country_happiness", data_home)
>>>>>>> 742fb349
<|MERGE_RESOLUTION|>--- conflicted
+++ resolved
@@ -194,16 +194,4 @@
 
 
 def fetch_country_happiness(data_home=None):
-<<<<<<< HEAD
-    return _load_dataset_files("country_happiness", data_home)
-
-
-def fetch_bike_sharing(data_home=None):
-    return load_simple_dataset("bike_sharing", data_home)
-
-
-def fetch_videogame_sales(data_home=None):
-    return load_simple_dataset("videogame_sales", data_home)
-=======
-    return _load_dataset_files("country_happiness", data_home)
->>>>>>> 742fb349
+    return _load_dataset_files("country_happiness", data_home)