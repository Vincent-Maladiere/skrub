--- conflicted
+++ resolved
@@ -66,21 +66,12 @@
 def profile_encoder(Encoder, hashing='fast', minmax_hash=False):
     # not an unit test
 
-<<<<<<< HEAD
     from dirty_cat import datasets
     import pandas as pd
     employee_salaries = datasets.fetch_employee_salaries()
     data = employee_salaries['data']
     X = data['employee_position_title'].tolist() * 10
     X = np.array(X)[:,None]
-=======
-    from dirty_cat.datasets import fetch_employee_salaries
-    info = fetch_employee_salaries()
-    data = pd.read_csv(info['path'], **info['read_csv_kwargs'])
-    X = np.array(data['employee_position_title'])[:, None]
-    X = data['employee_position_title'].tolist()
-    X = X * 10
->>>>>>> 448132ed
     t0 = time.time()
     encoder = Encoder(n_components=50, hashing=hashing,
                       minmax_hash=minmax_hash)
